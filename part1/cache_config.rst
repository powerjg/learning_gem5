

:authors: Jason Power

.. _cache-config-chapter:

------------------------------------------
Adding cache to the configuration script
------------------------------------------

Using the :ref:`previous configuration script as a starting point <simple-config-chapter>`, this chapter will walk through a more complex configuration.
We will add a cache hierarchy to the system as shown in :ref:`the figure below <advanced-config-fig>`.
Additionally, this chapter will cover understanding the gem5 statistics output and adding command line parameters to your scripts.

.. _advanced-config-fig:

.. figure:: ../_static/figures/advanced_config.png
   :width: 40 %
   :alt: Visual representation of the simple system to simulate

   A system configuration with a two-level cache hierarchy.


Creating cache objects
~~~~~~~~~~~~~~~~~~~~~~

We are going to use the classic caches, instead of :ref:`ruby`, since we are modeling a single CPU system and we don't care about modeling cache coherence.
We will extend the Cache SimObject and configure it for our system.
First, we must understand the parameters that are used to configure Cache objects.

.. todo::

   We should add links to SimObjects like Cache that point to the doxygen on gem5's site.

<<<<<<< HEAD
Cache
=======
.. sidebar:: Classic caches and Ruby

    gem5 currently has two completely distinct subsystems to model the on-chip caches in a system, the "Classic caches" and "Ruby".
    The historical reason for this is that gem5 is a combination of m5 from Michigan and GEMS from Wisconsin.
    GEMS used Ruby as its cache model, whereas the classic caches came from the m5 codebase (hence "classic").
    The difference between these two models is that Ruby is designed to model cache coherence in detail.
    Part of Ruby is SLICC, a language for defining cache coherence protocols.
    On the other hand, the classic caches implement a simplified and inflexible MOESI coherence protocol.

    To choose which model to use, you should ask yourself what you are trying to model.
    If you are modeling changes to the cache coherence protocol or the coherence protocol could have a first-order impact on your results, use Ruby.
    Otherwise, if the coherence protocol isn't important to you, use the classic caches.

    A longterm goal of gem5 is to unify these to cache models into a single holistic model.

BaseCache
>>>>>>> a337ec03
**********************

The Cache SimObject declaration can be found in :file:`src/mem/cache/Cache.py`.
This Python file defines the parameters which you can set of the SimObject.
Under the hood, when the SimObject is instantiated these parameters are passed to the C++ implementation of the object.
The ``Cache`` SimObject inherits from the ``BaseCache`` object shown below.

.. code-block:: python

    from m5.params import *
    from m5.proxy import *
    from MemObject import MemObject
    from Prefetcher import BasePrefetcher
    from Tags import *

    class BaseCache(MemObject):
        type = 'BaseCache'
        abstract = True
        cxx_header = "mem/cache/base.hh"

        size = Param.MemorySize("Capacity")
        assoc = Param.Unsigned("Associativity")

        hit_latency = Param.Cycles("Hit latency")
        response_latency = Param.Cycles("Latency for the return path on a miss");

        max_miss_count = Param.Counter(0,
            "Number of misses to handle before calling exit")

        mshrs = Param.Unsigned("Number of MSHRs (max outstanding requests)")
        demand_mshr_reserve = Param.Unsigned(1, "MSHRs reserved for demand access")
        tgts_per_mshr = Param.Unsigned("Max number of accesses per MSHR")
        write_buffers = Param.Unsigned(8, "Number of write buffers")

        forward_snoops = Param.Bool(True,
            "Forward snoops from mem side to cpu side")
        is_read_only = Param.Bool(False, "Is this cache read only (e.g. inst)")

        prefetcher = Param.BasePrefetcher(NULL,"Prefetcher attached to cache")
        prefetch_on_access = Param.Bool(False,
             "Notify the hardware prefetcher on every access (not just misses)")

        tags = Param.BaseTags(LRU(), "Tag store (replacement policy)")
        sequential_access = Param.Bool(False,
            "Whether to access tags and data sequentially")

        cpu_side = SlavePort("Upstream port closer to the CPU and/or device")
        mem_side = MasterPort("Downstream port closer to memory")

        addr_ranges = VectorParam.AddrRange([AllMemory],
             "Address range for the CPU-side port (to allow striping)")

        system = Param.System(Parent.any, "System we belong to")

    # Enum for cache clusivity, currently mostly inclusive or mostly
    # exclusive.
    class Clusivity(Enum): vals = ['mostly_incl', 'mostly_excl']

    class Cache(BaseCache):
        type = 'Cache'
        cxx_header = 'mem/cache/cache.hh'

        # Control whether this cache should be mostly inclusive or mostly
        # exclusive with respect to upstream caches. The behaviour on a
        # fill is determined accordingly. For a mostly inclusive cache,
        # blocks are allocated on all fill operations. Thus, L1 caches
        # should be set as mostly inclusive even if they have no upstream
        # caches. In the case of a mostly exclusive cache, fills are not
        # allocating unless they came directly from a non-caching source,
        # e.g. a table walker. Additionally, on a hit from an upstream
        # cache a line is dropped for a mostly exclusive cache.
        clusivity = Param.Clusivity('mostly_incl',
                                    "Clusivity with upstream cache")

        # Determine if this cache sends out writebacks for clean lines, or
        # simply clean evicts. In cases where a downstream cache is mostly
        # exclusive with respect to this cache (acting as a victim cache),
        # the clean writebacks are essential for performance. In general
        # this should be set to True for anything but the last-level
        # cache.
        writeback_clean = Param.Bool(False, "Writeback clean lines")

Within the ``BaseCache`` class, there are a number of *parameters*.
For instance, ``assoc`` is an integer parameter.
Some parameters, like ``write_buffers`` have a default value, 8 in this case.
The default parameter is the first argument to ``Param.*``, unless the first argument is a string.
The string argument of each of the parameters is a description of what the parameter is (e.g., ``hit_latency = Param.Cycles("The hit latency for this cache")`` means that the hit_latency controls "The hit latency for this cache").

Many of these parameters do not have defaults, so we are required to set these parameters before calling ``m5.instantiate()``.

----------------------------------------------

Now, to create caches with specific parameters, we are first going to create a new file, ``caches.py``, in the same directory as simple.py, ``configs/tutorial``.
The first step is to import the SimObject(s) we are going to extend in this file.

.. code-block:: python

    from m5.objects import Cache

Next, we can treat the BaseCache object just like any other Python class and extend it.
We can name the new cache anything we want.
Let's start by making an L1 cache.

.. code-block:: python

    class L1Cache(Cache):
        assoc = 2
        hit_latency = 2
        response_latency = 2
        mshrs = 4
        tgts_per_mshr = 20

Here, we are setting some of the parameters of the BaseCache that do not have default values.
To see all of the possible configuration options, and to find which are required and which are optional, you have to look at the source code of the SimObject.
In this case, we are using BaseCache.

We have extended ``BaseCache`` and set most of the parameters that do not have default values in the ``BaseCache`` SimObject.
Next, let's two more sub-classes of L1Cache, an L1DCache and L1ICache

.. code-block:: python

    class L1ICache(L1Cache):
        size = '16kB'

    class L1DCache(L1Cache):
        size = '64kB'

Let's also create an L2 cache with some reasonable parameters.

.. code-block:: python

    class L2Cache(Cache):
        size = '256kB'
        assoc = 8
        hit_latency = 20
        response_latency = 20
        mshrs = 20
        tgts_per_mshr = 12


Now that we have specified all of the necessary parameters required for ``BaseCache``, all we have to do is instantiate our sub-classes and connect the caches to the interconnect.
However, connecting lots of objects up to complex interconnects can make configuration files quickly grow and become unreadable.
Therefore, let's first add some helper functions to our sub-classes of ``Cache``.
Remember, these are just Python classes, so we can do anything with them that you can do with a Python class.

To the L1 cache let's add two functions, ``connectCPU`` to connect a CPU to the cache and ``connectBus`` to connect the cache to a bus.
We need to add the following code to the ``L1Cache`` class.

.. code-block:: python

    def connectCPU(self, cpu):
        # need to define this in a base class!
        raise NotImplementedError

    def connectBus(self, bus):
        self.mem_side = bus.slave

Next, we have to define a separate ``connectCPU`` function for the instruction and data caches, since the I-cache and D-cache ports have a different names.
Our ``L1ICache`` and ``L1DCache`` classes now become:

.. code-block:: python

    class L1ICache(L1Cache):
        size = '16kB'

        def connectCPU(self, cpu):
            self.cpu_side = cpu.icache_port

    class L1DCache(L1Cache):
        size = '64kB'

        def connectCPU(self, cpu):
            self.cpu_side = cpu.dcache_port

Finally, let's add functions to the ``L2Cache`` to connect to the memory-side and CPU-side bus, respectively.

.. code-block:: python

    def connectCPUSideBus(self, bus):
        self.cpu_side = bus.master

    def connectMemSideBus(self, bus):
        self.mem_side = bus.slave

The complete file can be downloaded :download:`here <../_static/scripts/part1/caches.py>`.



Adding caches the simple config file
~~~~~~~~~~~~~~~~~~~~~~~~~~~~~~~~~~~~

Now, let's add the caches we just created to the configuration script we created in the :ref:`last chapter <simple-config-chapter>`.

First, let's copy the script to a new name.

.. code-block:: sh

    cp simple.py two_level.py

First, we need to import the names from the ``caches.py`` file into the namespace.
We can add the following to the top of the file, as you would with any Python source.

.. code-block:: python

    from caches import *

Now, after creating the CPU, let's create the L1 caches:

.. code-block:: python

    system.cpu.icache = L1ICache()
    system.cpu.dcache = L1DCache()

And connect the caches to the CPU ports with the helper function we created.

.. code-block:: python

    system.cpu.icache.connectCPU(system.cpu)
    system.cpu.dcache.connectCPU(system.cpu)

Also, You need to *remove* the previous lines which connected the cache ports directly to the memory bus.

.. code-block:: python
    
    -system.cpu.icache_port = system.membus.slave
    -system.cpu.dcache_port = system.membus.slave

We can't directly connect the L1 caches to the L2 cache since the L2 cache only expects a single port to connect to it.
Therefore, we need to create an L2 bus to connect our L1 caches to the L2 cache.
The, we can use our helper function to connect the L1 caches to the L2 bus.

.. code-block:: python

    system.l2bus = L2XBar()

    system.cpu.icache.connectBus(system.l2bus)
    system.cpu.dcache.connectBus(system.l2bus)

Next, we can create out L2 cache and connect it to the L2 bus and the memory bus.

.. code-block:: python

    system.l2cache = L2Cache()
    system.l2cache.connectCPUSideBus(system.l2bus)

    system.l2cache.connectMemSideBus(system.membus)

Everything else in the file stays the same!
Now we have a complete configuration with a two-level cache hierarchy.
If you run the current file, ``hello`` should now finish in 56742000 ticks.
The full script can be found :download:`here <../_static/scripts/part1/two_level.py>`.

Adding parameters to your script
~~~~~~~~~~~~~~~~~~~~~~~~~~~~~~~~

When performing experiments with gem5, you don't want to edit your configuration script every time you want to test the system with different parameters.
To get around this, you can add command-line parameters to your gem5 configuration script.
Again, because the configuration script is just Python, you can use the Python libraries that support argument parsing.
Although :py:mod:`optparse` is officially deprecated, the configuration scripts that ship with gem5 use it instead of py:mod:`argparse` since gem5's minimum Python version is 2.5.
To get started using :py:mod:`optparse`, you can consult the online Python documentation.

To add options to our two-level cache configuration, after importing our caches, let's add some options.

.. code-block:: python

    from optparse import OptionParser

    parser = OptionParser()
    parser.add_option('--l1i_size', help="L1 instruction cache size")
    parser.add_option('--l1d_size', help="L1 data cache size")
    parser.add_option('--l2_size', help="Unified L2 cache size")

    (options, args) = parser.parse_args()

Now, you can run ``build/X86/gem5.opt configs/tutorial/two_level_opts.py --help`` which will display the options you just added.

Next, we need to pass these options onto the caches that we create in the configuration script.
To do this, we'll simple change pass the options into the caches as a parameter to their constructor and add an appropriate constructor, next.

.. code-block:: python

    system.cpu.icache = L1ICache(options)
    system.cpu.dcache = L1DCache(options)
    ...
    system.l2cache = L2Cache(options)

In caches.py, we need to add constructors (``__init__`` functions in Python) to each of our classes.
Starting with our base L1 cache, we'll just add an empty constructor since we don't have any parameters which apply to the base L1 cache.
However, we can't forget to call the super class's constructor in this case.
If the call to the super class constructor is skipped, gem5's SimObject attribute finding function will fail and the result will be "``RuntimeError: maximum recursion depth exceeded``" when you try to instantiate the cache object.
So, in ``L1Cache`` we need to add the following after the static class members.

.. code-block:: python

    def __init__(self, options=None):
        super(L1Cache, self).__init__()
        pass

Next, in the ``L1ICache``, we need to use the option that we created (``l1i_size``) to set the size.
In the following code, there is guards for if ``options`` is not passed to the ``L1ICache`` constructor and if no option was specified on the command line.
In these cases, we'll just use the default we've already specified for the size.

.. code-block:: python

    def __init__(self, options=None):
        super(L1ICache, self).__init__(options)
        if not options or not options.l1i_size:
            return
        self.size = options.l1i_size

We can use the same code for the ``L1DCache``:

.. code-block:: python

    def __init__(self, options=None):
        super(L1DCache, self).__init__(options)
        if not options or not options.l1d_size:
            return
        self.size = options.l1d_size

And the unified ``L2Cache``:

.. code-block:: python

    def __init__(self, options=None):
        super(L2Cache, self).__init__(options)
        if not options or not options.l2_size:
            return
        self.size = options.l2_size

With these changes, you can now pass the cache sizes into your script from the command line like below.

.. code-block:: sh

    build/X86/gem5.opt configs/tutorial/two_level_opts.py --l2_size='1MB' --l1d_size='128kB'

::

    gem5 Simulator System.  http://gem5.org
    gem5 is copyrighted software; use the --copyright option for details.
    
    gem5 compiled Sep  6 2015 14:17:02
    gem5 started Sep  6 2015 15:06:51
    gem5 executing on galapagos-09.cs.wisc.edu
    command line: build/X86/gem5.opt ../tutorial/_static/scripts/part1/two_level_opts.py --l2_size=1MB --l1d_size=128kB
    
    Global frequency set at 1000000000000 ticks per second
    warn: DRAM device capacity (8192 Mbytes) does not match the address range assigned (512 Mbytes)
    0: system.remote_gdb.listener: listening for remote gdb #0 on port 7000
    Beginning simulation!
    info: Entering event queue @ 0.  Starting simulation...
    Hello world!
    Exiting @ tick 56742000 because target called exit()

The updated configuration script can be downloaded :download:`here <../_static/scripts/part1/two_level_opts.py>` and the updated cache file can be downloaded :download:`here <../_static/scripts/part1/caches_opts.py>`.











<|MERGE_RESOLUTION|>--- conflicted
+++ resolved
@@ -32,9 +32,6 @@
 
    We should add links to SimObjects like Cache that point to the doxygen on gem5's site.
 
-<<<<<<< HEAD
-Cache
-=======
 .. sidebar:: Classic caches and Ruby
 
     gem5 currently has two completely distinct subsystems to model the on-chip caches in a system, the "Classic caches" and "Ruby".
@@ -50,8 +47,7 @@
 
     A longterm goal of gem5 is to unify these to cache models into a single holistic model.
 
-BaseCache
->>>>>>> a337ec03
+Cache
 **********************
 
 The Cache SimObject declaration can be found in :file:`src/mem/cache/Cache.py`.
